# Comet VOEvent Broker.
# Check for previously seen events.

from twisted.internet.threads import deferToThread
from zope.interface import implementer

from comet.icomet import IValidator
import comet.log as log

__all__ = ["CheckPreviouslySeen"]

@implementer(IValidator)
class CheckPreviouslySeen(object):
    def __init__(self, event_db):
        self.event_db = event_db

    def __call__(self, event):
        def check_validity(is_valid):
            if is_valid:
                log.debug("Event not previously seen")
                return True
            else:
                log.debug("Event HAS been previously seen")
                raise Exception("Previously seen by this broker")

        def db_failure(failure):
<<<<<<< HEAD
            log.warning("Event DB lookup failed!")
            log.warn(failure.getTraceback())
=======
            log.warn("Event DB lookup failed!")
            log.err(failure)
>>>>>>> c64ad771
            return failure

        return deferToThread(
            self.event_db.check_event,
            event,
        ).addCallbacks(check_validity, db_failure)<|MERGE_RESOLUTION|>--- conflicted
+++ resolved
@@ -24,13 +24,8 @@
                 raise Exception("Previously seen by this broker")
 
         def db_failure(failure):
-<<<<<<< HEAD
-            log.warning("Event DB lookup failed!")
+            log.warn("Event DB lookup failed!")
             log.warn(failure.getTraceback())
-=======
-            log.warn("Event DB lookup failed!")
-            log.err(failure)
->>>>>>> c64ad771
             return failure
 
         return deferToThread(
